<<<<<<< HEAD
pub mod debug;
pub mod default;
=======
// Copyright (c) 2018-2020  Brendan Molloy <brendan@bbqsrc.net>
//
// Licensed under the Apache License, Version 2.0 <LICENSE-APACHE or
// http://www.apache.org/licenses/LICENSE-2.0> or the MIT license
// <LICENSE-MIT or http://opensource.org/licenses/MIT>, at your
// option. This file may not be copied, modified, or distributed
// except according to those terms.
>>>>>>> ed03dcb8

mod default;

<<<<<<< HEAD
use gherkin;

use crate::TestResult;

pub trait OutputVisitor {
    fn new() -> Self
    where
        Self: Sized;
    fn visit_start(&mut self);
    fn visit_feature(&mut self, feature: &gherkin::Feature, path: &Path);
    fn visit_feature_end(&mut self, feature: &gherkin::Feature);
    fn visit_feature_error(&mut self, path: &Path, error: &gherkin::Error);
    fn visit_rule(&mut self, rule: &gherkin::Rule);
    fn visit_rule_end(&mut self, rule: &gherkin::Rule);
    fn visit_scenario(&mut self, rule: Option<&gherkin::Rule>, scenario: &gherkin::Scenario);
    fn visit_scenario_end(&mut self, rule: Option<&gherkin::Rule>, scenario: &gherkin::Scenario);
    fn visit_scenario_skipped(
        &mut self,
        rule: Option<&gherkin::Rule>,
        scenario: &gherkin::Scenario,
    );
    fn visit_step(
        &mut self,
        rule: Option<&gherkin::Rule>,
        scenario: &gherkin::Scenario,
        step: &gherkin::Step,
    );
    fn visit_step_resolved<'a, W: crate::World>(
        &mut self,
        step: &gherkin::Step,
        test: &crate::TestCaseType<'a, W>,
    );
    fn visit_step_result(
        &mut self,
        rule: Option<&gherkin::Rule>,
        scenario: &gherkin::Scenario,
        step: &gherkin::Step,
        result: &TestResult,
    );
    fn visit_finish(&mut self);
}
=======
pub use default::BasicOutput;
>>>>>>> ed03dcb8
<|MERGE_RESOLUTION|>--- conflicted
+++ resolved
@@ -1,7 +1,3 @@
-<<<<<<< HEAD
-pub mod debug;
-pub mod default;
-=======
 // Copyright (c) 2018-2020  Brendan Molloy <brendan@bbqsrc.net>
 //
 // Licensed under the Apache License, Version 2.0 <LICENSE-APACHE or
@@ -9,52 +5,7 @@
 // <LICENSE-MIT or http://opensource.org/licenses/MIT>, at your
 // option. This file may not be copied, modified, or distributed
 // except according to those terms.
->>>>>>> ed03dcb8
 
 mod default;
 
-<<<<<<< HEAD
-use gherkin;
-
-use crate::TestResult;
-
-pub trait OutputVisitor {
-    fn new() -> Self
-    where
-        Self: Sized;
-    fn visit_start(&mut self);
-    fn visit_feature(&mut self, feature: &gherkin::Feature, path: &Path);
-    fn visit_feature_end(&mut self, feature: &gherkin::Feature);
-    fn visit_feature_error(&mut self, path: &Path, error: &gherkin::Error);
-    fn visit_rule(&mut self, rule: &gherkin::Rule);
-    fn visit_rule_end(&mut self, rule: &gherkin::Rule);
-    fn visit_scenario(&mut self, rule: Option<&gherkin::Rule>, scenario: &gherkin::Scenario);
-    fn visit_scenario_end(&mut self, rule: Option<&gherkin::Rule>, scenario: &gherkin::Scenario);
-    fn visit_scenario_skipped(
-        &mut self,
-        rule: Option<&gherkin::Rule>,
-        scenario: &gherkin::Scenario,
-    );
-    fn visit_step(
-        &mut self,
-        rule: Option<&gherkin::Rule>,
-        scenario: &gherkin::Scenario,
-        step: &gherkin::Step,
-    );
-    fn visit_step_resolved<'a, W: crate::World>(
-        &mut self,
-        step: &gherkin::Step,
-        test: &crate::TestCaseType<'a, W>,
-    );
-    fn visit_step_result(
-        &mut self,
-        rule: Option<&gherkin::Rule>,
-        scenario: &gherkin::Scenario,
-        step: &gherkin::Step,
-        result: &TestResult,
-    );
-    fn visit_finish(&mut self);
-}
-=======
-pub use default::BasicOutput;
->>>>>>> ed03dcb8
+pub use default::BasicOutput;