[package]
name = "cucumber_rust"
<<<<<<< HEAD
version = "0.6.8"
=======
version = "0.7.0"
>>>>>>> ed03dcb8
authors = ["Brendan Molloy <brendan@bbqsrc.net>"]
description = "Cucumber testing framework for Rust. Fully native, no external test runners or dependencies."
license = "MIT OR Apache-2.0"
readme = "README.md"
keywords = ["cucumber", "testing", "bdd", "atdd"]
repository = "https://github.com/bbqsrc/cucumber-rust"
documentation = "https://docs.rs/cucumber_rust"
homepage = "https://github.com/bbqsrc/cucumber-rust"
edition = "2018"

[dependencies]
gherkin = { package = "gherkin_rust", git = "https://github.com/bbqsrc/gherkin-rust" }

async-stream = "0.2.1"
async-trait = "0.1.31"
cute_custom_default = "2.1.0"
futures = "0.3.5"
globwalk = "0.8.0"
regex = "1.3.7"
shh = "1.0.1"
thiserror = "1.0.18"
termcolor = "1.1.0"
textwrap = { version = "0.11", features = ["term_size"] }
pathdiff = "0.2.0"

[[test]]
name = "cucumber_builder"
<<<<<<< HEAD
harness = false

[dependencies]
gherkin = { package = "gherkin_rust", version = "^0.6.0" }
regex = "1.3.1"
termcolor = "1.0"
pathdiff = "0.1.0"
textwrap = { version = "0.11", features = ["term_size"] }
clap = "2.33.0"
globwalk = "0.7"
shh = "1.0.1"
=======
harness = false
>>>>>>> ed03dcb8
<|MERGE_RESOLUTION|>--- conflicted
+++ resolved
@@ -1,10 +1,6 @@
 [package]
 name = "cucumber_rust"
-<<<<<<< HEAD
-version = "0.6.8"
-=======
 version = "0.7.0"
->>>>>>> ed03dcb8
 authors = ["Brendan Molloy <brendan@bbqsrc.net>"]
 description = "Cucumber testing framework for Rust. Fully native, no external test runners or dependencies."
 license = "MIT OR Apache-2.0"
@@ -32,18 +28,4 @@
 
 [[test]]
 name = "cucumber_builder"
-<<<<<<< HEAD
-harness = false
-
-[dependencies]
-gherkin = { package = "gherkin_rust", version = "^0.6.0" }
-regex = "1.3.1"
-termcolor = "1.0"
-pathdiff = "0.1.0"
-textwrap = { version = "0.11", features = ["term_size"] }
-clap = "2.33.0"
-globwalk = "0.7"
-shh = "1.0.1"
-=======
-harness = false
->>>>>>> ed03dcb8
+harness = false