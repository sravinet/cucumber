--- conflicted
+++ resolved
@@ -180,14 +180,8 @@
 #         })
 #     }
 # }
-<<<<<<< HEAD
-# 
-# // Steps are defined with `given`, `when` and `then` macros.
+#
 # #[given("a hungry cat")]
-=======
-#
-# #[given("A hungry cat")]
->>>>>>> 184a5377
 # fn hungry_cat(world: &mut AnimalWorld) {
 #     world.cat.hungry = true;
 # }
@@ -242,12 +236,7 @@
 #     }
 # }
 #
-<<<<<<< HEAD
-# // Steps are defined with `given`, `when` and `then` macros.
 # #[given("a hungry cat")]
-=======
-# #[given("A hungry cat")]
->>>>>>> 184a5377
 # fn hungry_cat(world: &mut AnimalWorld) {
 #     world.cat.hungry = true;
 # }
@@ -308,12 +297,7 @@
 #     }
 # }
 #
-<<<<<<< HEAD
-# // Steps are defined with `given`, `when` and `then` macros.
 # #[given("a hungry cat")]
-=======
-# #[given("A hungry cat")]
->>>>>>> 184a5377
 # fn hungry_cat(world: &mut AnimalWorld) {
 #     world.cat.hungry = true;
 # }
